//
//  Controller.swift
//  arGPT
//
//  Created by Bart Trzynadlowski on 5/29/23.
//
//  Notes
//  -----
//  - There is a bug where occasionally the firmware version cannot successfully be read. What
//    appears to be happening is the "raw REPL; CTRL-B to exit" is transmitted twice, with the
//    second one being intercepted by the code awaiting the firmware version. This is probably due
//    to a race condition with the raw REPL retry timer. It *seems* to happen more frequently after
//    a firmware or FPGA update has taken place. Need to investigate this further if it becomes a
//    serious problem. Not sure why this doesn't also cause an FPGA update but if that is ever
//    observed, this should become a top priority issue to resolve.
//  - The state code is a bit much to have in one file. Future refactoring advice:
//      - Rely more on data-carrying enums. When transitioning states, pass state as a variable or
//        struct attached to the enum.
//      - Try to collapse the firmware and FPGA update stuff into a couple of states and then farm
//        the logic (including the original smaller states) into a separate object.
//  - Move Bluetooth off the main queue because FPGA updates completely saturate it. Otherwise, all
//    other communication is low bandwidth and safe to dispatch there.
//  - StreamingStringMatcher is dumb. I don't know what I was thinking there. Better just to have
//    some _serialBuffer string object that is appended to, checked, and occasionally reset. Should
//    also look into how we would deal with responses coming across as multiple transfers if we had
//    an async implementation. Probably need to observe new lines / terminating sequences like '>'.
//

import AVFoundation
import Combine
import CoreBluetooth
import CryptoKit
import Foundation

import NordicDFU

class Controller: ObservableObject, LoggerDelegate, DFUServiceDelegate, DFUProgressDelegate {
    // MARK: Internal State

    // Monocle characteristic IDs. Note that directionality is from Monocle's perspective (i.e., we
    // transmit to Monocle on the receive characteristic).
    private static let _serialTx = CBUUID(string: "6e400003-b5a3-f393-e0a9-e50e24dcca9e")
    private static let _serialRx = CBUUID(string: "6e400002-b5a3-f393-e0a9-e50e24dcca9e")
    private static let _dataTx = CBUUID(string: "e5700003-7bac-429a-b4ce-57ff900f479d")
    private static let _dataRx = CBUUID(string: "e5700002-7bac-429a-b4ce-57ff900f479d")

    // Monocle Bluetooth manager
    private let _monocleBluetooth = BluetoothManager(
        autoConnectByProximity: false,  // must not auto-connect during pairing sequence; user must have time to click Connect
        peripheralName: "monocle",
        services: [
            CBUUID(string: "6e400001-b5a3-f393-e0a9-e50e24dcca9e"): "Serial",
            CBUUID(string: "e5700001-7bac-429a-b4ce-57ff900f479d"): "Data"
        ],
        receiveCharacteristics: [
            Controller._serialTx: "SerialTx",
            Controller._dataTx: "DataTx",
        ],
        transmitCharacteristics: [
            Controller._serialRx: "SerialRx",
            Controller._dataRx: "DataRx"
        ]
    )

    // DFU target Bluetooth manager
    private let _dfuBluetooth = BluetoothManager(
        autoConnectByProximity: true,   // DFU target will have different ID and so we must just auto-connect
        peripheralName: "DfuTarg",
        services: [
            CBUUID(string: "0xfe59"): "Nordic DFU"
        ],
        receiveCharacteristics: [:],    // DFUServiceConroller will handle services on its own
        transmitCharacteristics: [:]
    )

    // Nordic DFU
    private let _dfuInitiator: DFUServiceInitiator
    private var _dfuController: DFUServiceController?

    // App state
    private let _settings: Settings
    private let _messages: ChatMessageStore

    private var _subscribers = Set<AnyCancellable>()

    // Internal controller state
    private enum State: Equatable {
        case disconnected

        // Startup sequence: raw REPL, check whether firmware and FPGA updates required and perform
        // them. If DFU was performed and Monocle had to reset, we detect that case so that when we
        // get to the firmware and FPGA update phase, we can compute the correct relative
        // percentage each contributes. We pass the DFU state along in the enums themselves.
        case waitingForRawREPL(didFinishDFU: Bool)
        case waitingForFirmwareVersion(didFinishDFU: Bool)
        case waitingForFPGAVersion(didFinishDFU: Bool)

        // Continuation of startup sequence: check and update Monocle scripts
        case waitingForARGPTVersion
        case transmittingScripts(scriptTransmissionState: ScriptTransmissionState)

        // Running state: Monocle app is up and able to communicate with iOS
        case running

        // Firmware update states
        case initiateDFUAndWaitForDFUTarget(rescaleUpdatePercentage: Bool)
        case performDFU(peripheral: CBPeripheral, rescaleUpdatePercentage: Bool)

        // FPGA update states
        case initiateFPGAUpdate(maximumDataLength: Int, rescaleUpdatePercentage: Bool)
        case waitForFPGAErased(updateState: FPGAUpdateState)
        case sendNextFPGAImageChunk(updateState: FPGAUpdateState)
        case writeFPGAAndReset
    }

    private class FPGAUpdateState: Equatable {
        /// FPGA image as Base64-encoded string
        var image: String

        /// Size of a single chunk, in Base64-encoded characters
        var chunkSize: Int

        /// Total number of chunks
        var chunks: Int

        /// Next chunk to transmit
        var chunk: Int

        // Whether we need to rescale the update percentage because of DFU
        let rescaleUpdatePercentage: Bool

        init(maximumDataLength: Int, rescaleUpdatePercentage: Bool) {
            image = Controller.loadFPGAImageAsBase64()
            chunkSize = (((maximumDataLength - 45) / 3) / 4) * 4 * 3    // update string must be 45 characters!
            chunks = image.count / chunkSize + ((image.count % chunkSize) == 0 ? 0 : 1)
            chunk = 0
            self.rescaleUpdatePercentage = rescaleUpdatePercentage
            print("[Controller] FPGA update: image=\(image.count) bytes, chunkSize=\(chunkSize), chunks=\(chunks), maximumDataLength=\(maximumDataLength), rescaleUpdatePercentage=\(rescaleUpdatePercentage)")
        }

        public var entireImageTransmitted: Bool {
            return chunk >= chunks
        }

        /// Compare whether objects are the same
        static func == (lhs: Controller.FPGAUpdateState, rhs: Controller.FPGAUpdateState) -> Bool {
            return ObjectIdentifier(lhs) == ObjectIdentifier(rhs)
        }
    }

    private class ScriptTransmissionState: Equatable {
        /// Files remaining to transmit. The first file is always transmitted next.
        var filesToTransmit: [(name: String, content: String)] = []

        init(filesToTransmit: [(name: String, content: String)]) {
            self.filesToTransmit = filesToTransmit
        }

        public func tryDequeueNextScript() -> (name: String, content: String)? {
            guard filesToTransmit.count > 0 else { return nil }
            return filesToTransmit.removeFirst()
        }

        static func == (lhs: Controller.ScriptTransmissionState, rhs: Controller.ScriptTransmissionState) -> Bool {
            return ObjectIdentifier(lhs) == ObjectIdentifier(rhs)
        }
    }

    private var _state = State.disconnected
    private var _rawREPLTimer: Timer?
    private var _matcher: Util.StreamingStringMatcher?

    private static let _firmwareURL = Bundle.main.url(forResource: "monocle-micropython-v23.200.1232", withExtension: "zip")!
    private static let _fpgaURL = Bundle.main.url(forResource: "monocle-fpga-v23.179.1006", withExtension: "bin")!
    private let _requiredFirmwareVersion = "v23.200.1232"
    private let _requiredFPGAVersion = "v23.179.1006"
    private var _receivedVersionResponse = ""           // buffer for firmware and FPGA version responses
    private var _currentFirmwareVersion: String?
    private var _currentFPGAVersion: String?

    private var _audioData = Data()

    private let _m4aWriter = M4AWriter()
    private let _whisper = Whisper(configuration: .backgroundData)
    private let _chatGPT = ChatGPT(configuration: .backgroundData)

    private var _pendingQueryByID: [UUID: String] = [:]

    // Debug audio playback (use setupAudioSession() and playReceivedAudio() on PCM buffer decoded
    // from Monocle)
    private let _audioEngine = AVAudioEngine()
    private var _playerNode = AVAudioPlayerNode()
    private var _audioConverter: AVAudioConverter?
    private var _playbackFormat = AVAudioFormat(commonFormat: .pcmFormatFloat32, sampleRate: 48000, channels: 1, interleaved: false)!
    private let _monocleFormat = AVAudioFormat(commonFormat: .pcmFormatInt16, sampleRate: 8000, channels: 1, interleaved: false)!

<<<<<<< HEAD
    // MARK: Public State

    @Published private(set) var isMonocleConnected = false
    @Published private(set) var pairedMonocleID: UUID?

    /// Reports nearest Monocle within the required RSSI threshold for pairing. Only updates when unpaired otherwise value may be stale.
    @Published private(set) var nearestMonocleID: UUID?

    /// Use this to enable/disable Bluetooth
    @Published public var bluetoothEnabled = false {
        didSet {
            // Pass through to Bluetooth managers. We look for both Monocle and DfuTarg in case we
            // need to resume a firmware update that was interrupted.
            _monocleBluetooth.enabled = bluetoothEnabled
            _dfuBluetooth.enabled = bluetoothEnabled
        }
    }

    public enum UpdateState {
        case notUpdating
        case updatingFirmware
        case updatingFPGA
    }

    @Published private(set) var updateState = UpdateState.notUpdating
    @Published private(set) var updateProgressPercent: Int = 0

    // MARK: Public Methods

    init(settings: Settings, messages: ChatMessageStore) {
=======
    init(settings: Settings, bluetooth: BluetoothManager, messages: ChatMessageStore) {
>>>>>>> 8029ccf9
        _settings = settings
        _messages = messages

        // Set initial state
        isMonocleConnected = _monocleBluetooth.isConnected
        pairedMonocleID = _monocleBluetooth.selectedDeviceID
        bluetoothEnabled = false

        // Nordic DFU
        let firmware = try! DFUFirmware(urlToZipFile: Self._firmwareURL)
        _dfuInitiator = DFUServiceInitiator().with(firmware: firmware)
        _dfuInitiator.delegate = self
        _dfuInitiator.logger = self
        _dfuInitiator.progressDelegate = self

        // Subscribe to changed of paired device ID setting
        _settings.$pairedDeviceID.sink(receiveValue: { [weak self] (newPairedDeviceID: UUID?) in
            guard let self = self else { return }

            if let uuid = newPairedDeviceID {
                print("[Controller] Pair to \(uuid)")
            } else {
                print("[Controller] Unpaired")
            }

            // Begin connection attempts or disconnect
            self._monocleBluetooth.selectedDeviceID = newPairedDeviceID

            // Update public state
            pairedMonocleID = newPairedDeviceID
        })
        .store(in: &_subscribers)

        // Changes in nearby list of Monocle devices
        _monocleBluetooth.discoveredDevices.sink { [weak self] (devices: [(deviceID: UUID, rssi: Float)]) in
            guard let self = self else { return }
            // If there is a Monocle that is within pairing distance, broadcast that. We use two
            // thresholds for hysteresis.
            let thresholdLow: Float = -85
            let thresholdHigh: Float = -65
            if let nearestDevice = devices.first {
                if nearestDevice.rssi > thresholdHigh {
                    nearestMonocleID = nearestDevice.deviceID
                } else if nearestDevice.rssi < thresholdLow {
                    nearestMonocleID = nil
                }
                return
            }
            nearestMonocleID = nil
        }
        .store(in: &_subscribers)

        // Connection to Monocle
        _monocleBluetooth.peripheralConnected.sink { [weak self] (deviceID: UUID) in
            guard let self = self else { return }

            print("[Controller] Monocle connected")

            // Did we arrive here as a new connection or because a DFU update was finished?
            var didFinishDFU = false
            if case .performDFU(_, _) = _state {
                didFinishDFU = true
            }

            // When Monocle is connected, stop looking for DfuTarg
            _dfuBluetooth.enabled = false
            _dfuController = nil

            // Save the paired device if we auto-connected. Currently, auto-connecting should not be
            // possible anymore.
            if self._settings.pairedDeviceID == nil {
                self._settings.setPairedDeviceID(deviceID)
            }

            // Always enter raw REPL mode
            transmitRawREPLCode()

            // Wait for confirmation that raw REPL was activated
            transitionState(to: .waitingForRawREPL(didFinishDFU: didFinishDFU))

            // Since firmware v23.181.0720, some sort of Bluetooth race condition has been exposed.
            // If the iOS app is running and then Monocle is powered on, or if Monocle is restarted
            // while the app is running, the raw REPL code is not received and Controller hangs
            // forever in the waitingForRawREPL state. Presumably, Monocle needs some time before
            // its receive characteristic is actually ready to accept data but to my knowledge, we
            // have no way to detect this using CoreBluetooth. The "solution" is to periodically
            // re-transmit the raw REPL code.
            _rawREPLTimer = Timer.scheduledTimer(withTimeInterval: 1, repeats: true) { [weak self] (timer: Timer) in
                if case .waitingForRawREPL(_) = self?._state {
                    self?.transmitRawREPLCode()
                }
            }

            // Update public state
            isMonocleConnected = true
        }.store(in: &_subscribers)

        // Monocle disconnected
        _monocleBluetooth.peripheralDisconnected.sink { [weak self] in
            guard let self = self else { return }
            print("[Controller] Monocle disconnected")

            // Are we in a DFU state?
            var isPerformingDFU = false
            switch _state {
            case .initiateDFUAndWaitForDFUTarget:
                isPerformingDFU = true
            case .performDFU(peripheral: _):
                isPerformingDFU = true
            default:
                break
            }

            if !isPerformingDFU {
                // When waiting for DFU target/performing update, a disconnect is expected and we
                // don't want to change the state. Otherwise, Monocle has disconnected and we need
                // to move to the disconnected state. Note DFU target will often connect *before*
                // we receive the Monocle disconnect event and continue to progress, hence the need
                // to check *all* DFU states.
                transitionState(to: .disconnected)
            }
        }.store(in: &_subscribers)

        // Monocle data received
        _monocleBluetooth.dataReceived.sink { [weak self] (received: (characteristic: CBUUID, value: Data)) in
            guard let self = self else { return }

            let (characteristicID, value) = received

            if characteristicID == Self._serialTx {
                handleSerialDataReceived(value)
            } else if characteristicID == Self._dataTx {
                handleDataReceived(value)
            }
        }.store(in: &_subscribers)

        // DFU target connected
        _dfuBluetooth.peripheralConnected.sink { [weak self] (deviceID: UUID) in
            guard let self = self,
                  let peripheral = _dfuBluetooth.connectedPeripheral else {
                return
            }
            print("[Controller] DFUTarget connected")

            if case let .initiateDFUAndWaitForDFUTarget(rescaleUpdatePercentage: rescaleUpdatePercentage) = _state {
                transitionState(to: .performDFU(peripheral: peripheral, rescaleUpdatePercentage: rescaleUpdatePercentage))
            } else {
                // This can occur if device is stuck in DFU mode and we bring the app up. We cannot
                // yet know whether an FPGA will follow so let's assume it won't.
                transitionState(to: .performDFU(peripheral: peripheral, rescaleUpdatePercentage: false))
            }
        }.store(in: &_subscribers)

        // DFU target disconnected (which means update succeeded, in which case device comes back
        // up as Monocle, or failed, in which case we will need to retry)
        _dfuBluetooth.peripheralDisconnected.sink { [weak self] in
            guard let self = self else { return }
            print("[Controller] DFUTarget disconnected")
            _dfuController = nil

            // DFU controller has been observed to occasionally abort for some unknown reasos,
            // which also appears to stop Bluetooth scanning. We need to bounce the Bluetooth
            // manager so it starts scanning and auto-retries DFU.
            _dfuBluetooth.enabled = false
            _dfuBluetooth.enabled = true
        }.store(in: &_subscribers)
    }

    /// Connect to the nearest device if one exists.
    public func connectToNearest() {
        if let nearestMonocleID = nearestMonocleID {
            // Connect to this ID. This should propagate through immediately to BluetoothManager
            // and UI.
            _settings.setPairedDeviceID(nearestMonocleID)
        }
    }

    /// Submit a query from the iOS app directly.
    /// - Parameter query: Query string.
    public func submitQuery(query: String) {
        let fakeID = UUID()
        print("[Controller] Sending iOS query with transcription ID \(fakeID) to ChatGPT: \(query)")
        submitQuery(query: query, transcriptionID: fakeID)
    }

    /// Clear chat history, including ChatGPT context window.
    public func clearHistory() {
        _messages.clear()
        _chatGPT.clearHistory()
    }

    // MARK: State Transitions and Received Data Dispatch

    private func transitionState(to newState: State) {
        // Transition!
        _state = newState

        // Perform setup for next state
        switch newState {
        case .disconnected:
            isMonocleConnected = false
            updateState = .notUpdating
            _dfuController = nil

        case .waitingForRawREPL(didFinishDFU: let didFinishDFU):
            _matcher = nil
            _currentFirmwareVersion = nil
            _currentFPGAVersion = nil
            if !didFinishDFU {
                // Just connected, we are not currently updating
                updateState = .notUpdating
            }

        case .waitingForFirmwareVersion:
            _receivedVersionResponse = ""
            transmitFirmwareVersionCheck()

        case .waitingForFPGAVersion:
            _receivedVersionResponse = ""
            transmitFPGAVersionCheck()

        case .waitingForARGPTVersion:
            // Check Monocle script version
            transmitVersionCheck()

        case .transmittingScripts(scriptTransmissionState: let transmissionState):
            // Begin transmitting scripts
            _matcher = nil
            transmitNextScript(scriptTransmissionState: transmissionState)

        case .running:
            // Send ^D to start app
            _monocleBluetooth.send(data: Data([ 0x04 ]), on: Self._serialRx)

            // Not updating anymore
            updateState = .notUpdating

        case .initiateDFUAndWaitForDFUTarget:
            // Kick off firmware update. We will then get a disconnect event when Monocle switches
            // to DFU target mode.
            transmitInitiateFirmwareUpdateCommand()

            // Enable DFU target. We will wait until this connection actually occurs.
            _dfuBluetooth.enabled = true

            // Update the firmware...
            updateState = .updatingFirmware
            updateProgressPercent = 0

            print("[Controller] Firmware update initiated")

        case .performDFU(peripheral: let peripheral, rescaleUpdatePercentage: _):
            // We may enter this state at any time (e.g., if app starts up when Monocle is in DFU
            // state due to a previously failed update, etc.). Set the external state.
            updateState = .updatingFirmware
            updateProgressPercent = 0

            // Instantiate Nordic DFU library object that will handle the firmware update
            print("[Controller] Updating firmware...")
            _dfuController = _dfuInitiator.start(target: peripheral)

        case .initiateFPGAUpdate(maximumDataLength: let maximumDataLength, rescaleUpdatePercentage: let rescaleUpdatePercentage):
            updateState = .updatingFPGA
            updateProgressPercent = rescaleUpdatePercentage ? 50 : 0
            _matcher = nil
            let updateState = FPGAUpdateState(maximumDataLength: maximumDataLength, rescaleUpdatePercentage: rescaleUpdatePercentage)
            print("[Controller] Updating FPGA...")
            transmitFPGADisableAndErase()
            transitionState(to: .waitForFPGAErased(updateState: updateState))

        case .waitForFPGAErased(_):
            _matcher = nil

        case .sendNextFPGAImageChunk(updateState: let updateState):
            // Kick off first chunk. Subsequent chunks will be handled after each confirmation.
            _matcher = nil
            transmitNextFPGAImageChunk(updateState: updateState)

        case .writeFPGAAndReset:
            // Write to FPGA and reset device
            transmitFPGAWriteAndDeviceReset()
        }
    }

    private func handleSerialDataReceived(_ receivedValue: Data) {
        let str = String(decoding: receivedValue, as: UTF8.self)
        print("[Controller] Serial data from Monocle: \(str)")

        switch _state {
        case .waitingForRawREPL(didFinishDFU: let didFinishDFU):
            onWaitForRawREPLState(receivedString: str, didFinishDFU: didFinishDFU)

        case .waitingForFirmwareVersion(didFinishDFU: let didFinishDFU):
            onWaitForFirmwareVersionString(receivedString: str, didFinishDFU: didFinishDFU)

        case .waitingForFPGAVersion(didFinishDFU: let didFinishDFU):
            onWaitForFPGAVersionString(receivedString: str, didFinishDFU: didFinishDFU)

        case .waitingForARGPTVersion:
            onWaitForVersionString(receivedString: str)

        case .transmittingScripts(scriptTransmissionState: let transmissionState):
            onScriptTransmitted(receivedString: str, scriptTransmissionState: transmissionState)

        case .running:
            break

        case .waitForFPGAErased(updateState: let updateState):
            onFPGAErased(receivedString: str, updateState: updateState)

        case .sendNextFPGAImageChunk(updateState: let updateState):
            onFPGAImageChunkTransmitted(receivedString: str, updateState: updateState)

        default:
            break
        }
    }

    private func handleDataReceived(_ receivedValue: Data) {
        guard receivedValue.count >= 4,
              _state == .running else {
            return
        }

        let command = String(decoding: receivedValue[0..<4], as: UTF8.self)
        print("[Controller] Data command from Monocle: \(command)")

        onMonocleCommand(command: command, data: receivedValue[4...])
    }

    // MARK: Monocle Firmware, FPGA, and Script Transmission

    private func onWaitForRawREPLState(receivedString str: String, didFinishDFU: Bool) {
        if _matcher == nil {
            _matcher = Util.StreamingStringMatcher(lookingFor: "raw REPL; CTRL-B to exit\r\n>")
        }

        if _matcher!.matchExists(afterAppending: str) {
            print("[Controller] Raw REPL detected")
            _matcher = nil

            // Stop transmiting the raw REPL code
            _rawREPLTimer?.invalidate()
            _rawREPLTimer = nil

            // Next, check firmware
            transitionState(to: .waitingForFirmwareVersion(didFinishDFU: didFinishDFU))
        }
    }

    private func onWaitForFirmwareVersionString(receivedString str: String, didFinishDFU: Bool) {
        var proceedToNextState = false

        // Sample version string:
        //      0000: 4f 4b 76 32 33 2e 31 38 31 2e 30 37 32 30 0d 0a  OKv23.181.0720..
        //      0010: 04 04 3e                                         ..>
        // We wait for 04 3e (e.g., in case of error, only one 04 is printed) and then parse the
        // accumulated string.
        _receivedVersionResponse += str
        if _receivedVersionResponse.contains("\u{4}>") {
            let parts = _receivedVersionResponse.components(separatedBy: .newlines)
            if _receivedVersionResponse.contains("Error") || parts[0].count <= 2 || !parts[0].starts(with: "OK") {
                _currentFirmwareVersion = nil
            } else {
                let idxAfterOK = parts[0].index(parts[0].startIndex, offsetBy: 2)
                _currentFirmwareVersion = String(parts[0][idxAfterOK...])
            }
            proceedToNextState = true
        } else if _receivedVersionResponse.contains("Error") {
            _currentFirmwareVersion = nil
            proceedToNextState = true
        }

        if proceedToNextState{
            if _currentFirmwareVersion == nil {
                print("[Controller] Error: Unable to obtain firmware version")
            } else {
                print("[Controller] Firmware version: \(_currentFirmwareVersion!)")
            }
            transitionState(to: .waitingForFPGAVersion(didFinishDFU: didFinishDFU))
        }
    }

    private func onWaitForFPGAVersionString(receivedString str: String, didFinishDFU: Bool) {
        var proceedToNextState = false

        // Sample version string:
        //      0000: 4f 4b 62 27 76 32 33 2e 31 37 39 2e 31 30 30 36  OKb'v23.179.1006
        //      0010: 27 0d 0a 04 04 3e                                '....>
        // As before, we wait for 04 3e.
        _receivedVersionResponse += str
        if _receivedVersionResponse.contains("\u{4}>") {
            let parts = _receivedVersionResponse.components(separatedBy: .newlines)
            if _receivedVersionResponse.contains("Error") || parts[0].count <= 2 || !parts[0].starts(with: "OK") {
                _currentFPGAVersion = nil
            } else {
                let str = parts[0].replacingOccurrences(of: "b'", with: "").replacingOccurrences(of: "'", with: "") // strip out b''
                let idxAfterOK = str.index(str.startIndex, offsetBy: 2)
                _currentFPGAVersion = String(str[idxAfterOK...])
            }
            proceedToNextState = true
        } else if _receivedVersionResponse.contains("Error") {
            _currentFPGAVersion = nil
            proceedToNextState = true
        }

        if proceedToNextState{
            if _currentFPGAVersion == nil {
                print("[Controller] Error: Unable to obtain FPGA version")
            } else {
                print("[Controller] FPGA version: \(_currentFPGAVersion!)")
            }
            updateMonocleOrProceedToRun(didFinishDFU: didFinishDFU)
        }
    }

    private func updateMonocleOrProceedToRun(didFinishDFU: Bool) {
        if _currentFirmwareVersion != _requiredFirmwareVersion {
            // First, kick off firmware update
            print("[Controller] Firmware update needed. Current version: \(_currentFirmwareVersion ?? "unknown")")

            // Firmware update percentage depends on whether an FPGA update will follow. If no FPGA
            // update, 0-100% of update is firmware. Otherwise, firmware accounts for 0-50%.
            let rescaleFirmwareUpdatePercentage = _currentFPGAVersion != _requiredFPGAVersion

            // Do update
            transitionState(to: .initiateDFUAndWaitForDFUTarget(rescaleUpdatePercentage: rescaleFirmwareUpdatePercentage))
        } else if _currentFPGAVersion != _requiredFPGAVersion {
            // Second, FPGA update
            print("[Controller] FPGA update needed. Current version: \(_currentFPGAVersion ?? "unknown")")

            // FPGA update percentage range depends on whether firmware (DFU) happened as part of
            // this same update cycle. If DFU update occurred, then FPGA is 50-100%. Otherwise, it
            // is 0-100%.
            let rescaleFPGAUpdatePercentage = didFinishDFU

            // Do update
            if let maximumDataLength = _monocleBluetooth.maximumDataLength, maximumDataLength > 100 {
                // Need a reasonable MTU size
                transitionState(to: .initiateFPGAUpdate(maximumDataLength: maximumDataLength, rescaleUpdatePercentage: rescaleFPGAUpdatePercentage))
            } else {
                // We don't know the MTU size or it is unreasonably small, cannot update, proceed otherwise
                let mtuSize = _monocleBluetooth.maximumDataLength == nil ? "unknown" : "\(_monocleBluetooth.maximumDataLength!)"
                print("[Controller] Error: Unable to update FPGA. MTU size: \(mtuSize)")
                transitionState(to: .waitingForARGPTVersion)
            }
        } else {
            // Proceed with uploading and running Monocle script
            transitionState(to: .waitingForARGPTVersion)
        }
    }

    private func onFPGAErased(receivedString str: String, updateState: FPGAUpdateState) {
        if _matcher == nil {
            // Annoyingly, this comes across over two transfers
            _matcher = Util.StreamingStringMatcher(lookingFor: "OK\u{4}\u{4}>")
        }

        if _matcher!.matchExists(afterAppending: str) {
            print("[Controller] FPGA successfully disabled and erased")
            transitionState(to: .sendNextFPGAImageChunk(updateState: updateState))
        }
    }

    private func transmitNextFPGAImageChunk(updateState: FPGAUpdateState) {
        print("[Controller] FPGA update: Sending chunk \(updateState.chunk)/\(updateState.chunks)")

        // Extract current chunk
        let chunkStart = updateState.image.index(updateState.image.startIndex, offsetBy: updateState.chunk * updateState.chunkSize)
        let chunkEnd = updateState.image.index(updateState.image.startIndex, offsetBy: min(updateState.image.count, (updateState.chunk + 1) * updateState.chunkSize))
        let chunkData = updateState.image[chunkStart..<chunkEnd]

        // Must be exactly 45 bytes as in FPGAUpdateState (44 bytes here, 45th byte is ^D appended to execute)
        let command = "update.Fpga.write(ubinascii.a2b_base64(b'" + chunkData + "'))"

        // Progress. If we need to rescale (because DFU update preceeded us), then we want to start
        // at 50% and end at 100%.
        let progress = min(100, 100 * updateState.chunk * updateState.chunkSize / updateState.image.count)
        let deltaProgress = progress - updateProgressPercent
        updateProgressPercent = updateState.rescaleUpdatePercentage ? (50 + (progress / 2)) : progress

        // Update state
        updateState.chunk += 1

        // Send! We will expect an OK response to be received
        if deltaProgress >= 1 {
            // Insert a delay every 1% to update display. Otherwise, the FPGA back and forth
            // completely saturates the main thread.
            DispatchQueue.main.asyncAfter(deadline: .now() + 0.02) { [weak self] in
                self?.transmitPythonCommand(command)
            }
        } else {
            transmitPythonCommand(command)
        }
    }

    private func onFPGAImageChunkTransmitted(receivedString str: String, updateState: FPGAUpdateState) {
        if _matcher == nil {
            _matcher = Util.StreamingStringMatcher(lookingFor: "OK\u{4}\u{4}>")
        }

        if _matcher!.matchExists(afterAppending: str) {
            // This state persists and we need to keep resetting the matcher
            _matcher!.reset()

            // Transmit next chunk or finish
            if updateState.entireImageTransmitted {
                transitionState(to: .writeFPGAAndReset)
            } else {
                transmitNextFPGAImageChunk(updateState: updateState)
            }
        } else if _matcher!.charactersProcessed >= 5 {
            _matcher!.reset()

            // Probably encountered "Error" and we must retry
            updateState.chunk -= 1
            print("[Controller] FPGA update: Retrying chunk \(updateState.chunk)")
            transmitNextFPGAImageChunk(updateState: updateState)
        }
    }

    private func onWaitForVersionString(receivedString str: String) {
        // Get required script files and their version from disk
        let (filesToTransmit, expectedVersion) = loadFilesForTransmission()

        // Result of print(ARGPT_VERSION) comes across as: OK<ARGPT_VERSION>\r\n^D^D>
        // We therefore manually check for '>'. If it comes across before the string matcher has
        // seen the desired version number, we assume it has failed.
        if _matcher == nil {
            _matcher = Util.StreamingStringMatcher(lookingFor: expectedVersion)
        }

        if _matcher!.matchExists(afterAppending: str) {
            print("[Controller] App already running on Monocle!")
            transitionState(to: .running)
            return
        }

        let expectedResponseLength = 2 + expectedVersion.count  // "OK" + version
        if str.contains(">") || _matcher!.charactersProcessed >= expectedResponseLength {
            // Create transmission state object containing files and proceed to transmission state
            print("[Controller] App not running on Monocle. Will transmit scripts.")
            let transmissionState = ScriptTransmissionState(filesToTransmit: filesToTransmit)
            transitionState(to: .transmittingScripts(scriptTransmissionState: transmissionState))
            return
        }

        print("[Controller] Continuing to wait for version string...")
    }

    private func onScriptTransmitted(receivedString str: String, scriptTransmissionState: ScriptTransmissionState) {
        if _matcher == nil {
            _matcher = Util.StreamingStringMatcher(lookingFor: "OK\u{4}\u{4}>")
        }

        if _matcher!.matchExists(afterAppending: str) {
            print("[Controller] Script succesfully written")
            _matcher = nil
            transmitNextScript(scriptTransmissionState: scriptTransmissionState)
        }
    }

    private func transmitRawREPLCode() {
        // ^C (kill current), ^C (again to be sure), ^A (raw REPL mode)
        _monocleBluetooth.send(data: Data([ 0x03, 0x03, 0x01 ]), on: Self._serialRx)
    }

    private func transmitFirmwareVersionCheck() {
        // Check firmware version
        transmitPythonCommand("import device;print(device.VERSION);del(device)")
    }

    private func transmitFPGAVersionCheck() {
        // Check FPGA version
        transmitPythonCommand("import fpga;print(fpga.read(2,12));del(fpga)")
    }

    private func transmitInitiateFirmwareUpdateCommand() {
        // Begin a firmware update
        transmitPythonCommand("import update;update.micropython()")
    }

    private func transmitFPGADisableAndErase() {
        // Begin FPGA update by turning it off and erasing it
        transmitPythonCommand("import ubinascii,update,device,bluetooth,fpga;fpga.run(False);update.Fpga.erase()")
    }

    private func transmitFPGAWriteAndDeviceReset() {
        // Commit data to FPGA and reset device
        transmitPythonCommand("update.Fpga.write(b'done');device.reset()")
    }

    private func transmitVersionCheck() {
        // Check app version
        transmitPythonCommand("print(ARGPT_VERSION)")
    }

    private func transmitPythonCommand(_ command: String) {
        let command = command.data(using: .utf8)!
        var data = Data()
        data.append(command)
        data.append(Data([ 0x04 ])) // ^D to execute the command
        _monocleBluetooth.send(data: data, on: Self._serialRx)
    }

    private func loadFilesForTransmission() -> ([(name: String, content: String)], String) {
        // Load up all the files
        let basenames = [ "states", "graphics", "main" ]
        var files: [(name: String, content: String)] = []
        for basename in basenames {
            let filename = basename + ".py"
            let contents = loadPythonScript(named: basename)
            let escapedContents = contents.replacingOccurrences(of: "\n", with: "\\n")
            files.append((name: filename, content: escapedContents))
        }
        assert(files.count >= 1 && files.count == basenames.count)

        // Compute a unique version string based on file contents
        let version = generateProgramVersionString(for: files)

        // Insert that version string into main.py
        for i in 0..<files.count {
            if files[i].name == "main.py" {
                files[i].content = "ARGPT_VERSION=\"\(version)\"\n" + files[i].content
            }
        }

        return (files, version)
    }

    private func loadPythonScript(named basename: String) -> String {
        let url = Bundle.main.url(forResource: basename, withExtension: "py")!
        let data = try? Data(contentsOf: url)
        guard let data = data,
              let sourceCode = String(data: data, encoding: .utf8) else {
            fatalError("Unable to load Monocle Python code from disk")
        }
        return sourceCode
    }

    private func generateProgramVersionString(for files: [(String, String)]) -> String {
        let concatenatedScripts = files.reduce(into: "") { concatenated, fileItem in
            let (filename, contents) = fileItem
            concatenated += filename
            concatenated += contents
        }
        guard let data = concatenatedScripts.data(using: .utf8) else {
            print("[Controller] Internal error: Unable to convert concatenated files into a data object")
            return "1.0"    // some default version string
        }
        let digest = SHA256.hash(data: data)
        return digest.description
    }

    private func transmitNextScript(scriptTransmissionState: ScriptTransmissionState) {
        guard let (filename, contents) = scriptTransmissionState.tryDequeueNextScript() else {
            print("[Controller] All scripts written. Starting program...")
            transitionState(to: .running)
            return
        }

        // Construct file write commands
        guard let command = "f=open('\(filename)','w');f.write('''\(contents)''');f.close()".data(using: .utf8) else {
            print("[Controller] Internal error: Unable to construct file write comment")
            return
        }
        var data = Data()
        data.append(command)
        data.append(Data([ 0x04 ])) // ^D to execute the command

        // Send!
        _monocleBluetooth.send(data: data, on: Self._serialRx)
        print("[Controller] Sent \(filename): \(data.count) bytes")
    }

    private static func loadFPGAImageAsBase64() -> String {
        guard let data = try? Data(contentsOf: Self._fpgaURL) else {
            fatalError("Unable to load FPGA image from disk")
        }
        return data.base64EncodedString()
    }

    // MARK: Monocle Commands

    private func onMonocleCommand(command: String, data: Data) {
        if command.starts(with: "ast:") {
            // Delete currently stored audio and prepare to receive new audio sample over
            // multiple packets
            print("[Controller] Received audio start command")
            _audioData.removeAll(keepingCapacity: true)
        } else if command.starts(with: "dat:") {
            // Append audio data
            print("[Controller] Received audio data packet (\(data.count) bytes)")
            _audioData.append(data)
        } else if command.starts(with: "aen:") {
            // Audio finished, submit for transcription
            print("[Controller] Received complete audio buffer (\(_audioData.count) bytes)")
            if _audioData.count.isMultiple(of: 2) {
                if let pcmBuffer = AVAudioPCMBuffer.fromMonoInt8Data(_audioData, sampleRate: 8000) {
                    onVoiceReceived(voiceSample: pcmBuffer)
                } else {
                    print("[Controller] Error: Unable to convert audio data to PCM buffer")
                }
            } else {
                print("[Controller] Error: Audio buffer is not a multiple of two bytes")
            }
        } else if command.starts(with: "pon:") {
            // Transcript acknowledgment
            print("[Controller] Received pong (transcription acknowledgment)")
            let uuidStr = String(decoding: data, as: UTF8.self)
            if let uuid = UUID(uuidString: uuidStr) {
                onTranscriptionAcknowledged(id: uuid)
            }
        }
    }

    // MARK: User ChatGPT Query Flow

    // Step 1: Voice received from Monocle and converted to M4A
    private func onVoiceReceived(voiceSample: AVAudioPCMBuffer) {
        print("[Controller] Voice received. Converting to M4A...")
        printTypingIndicatorToChat(as: .user)

        // Convert to M4A, then pass to speech transcription
        _m4aWriter.write(buffer: voiceSample) { [weak self] (fileData: Data?) in
            guard let fileData = fileData else {
                self?.printErrorToChat("Unable to process audio!", as: .user)
                return
            }
            self?.transcribe(audioFile: fileData)
        }
    }

    // Step 2: Transcribe speech to text using Whisper and send transcription UUID to Monocle
    private func transcribe(audioFile fileData: Data) {
        print("[Controller] Transcribing voice...")

        _whisper.transcribe(fileData: fileData, format: .m4a, apiKey: _settings.apiKey) { [weak self] (query: String, error: OpenAIError?) in
            guard let self = self else { return }
            if let error = error {
                printErrorToChat(error.description, as: .user)
            } else {
                // Store query and send ID to Monocle. We need to do this because we cannot perform
                // back-to-back network requests in background mode. Monocle will reply back with
                // the ID, allowing us to perform a ChatGPT request.
                let id = UUID()
                _pendingQueryByID[id] = query
                _monocleBluetooth.send(text: "pin:" + id.uuidString, on: Self._dataRx)
                print("[Controller] Sent transcription ID to Monocle: \(id)")
            }
        }
    }

    // Step 3: Transcription UUID received, kick off ChatGPT request
    private func onTranscriptionAcknowledged(id: UUID) {
        // Fetch query
        guard let query = _pendingQueryByID.removeValue(forKey: id) else {
            return
        }

        print("[Controller] Sending transcript \(id) to ChatGPT as query: \(query)")

        submitQuery(query: query, transcriptionID: id)
    }

    private func submitQuery(query: String, transcriptionID id: UUID) {
        // User message
        printToChat(query, as: .user)

        // Send to ChatGPT
        printTypingIndicatorToChat(as: .chatGPT)
        _chatGPT.send(query: query, apiKey: _settings.apiKey, model: _settings.model) { [weak self] (response: String, error: OpenAIError?) in
            if let error = error {
                self?.printErrorToChat(error.description, as: .chatGPT)
            } else {
                self?.printToChat(response, as: .chatGPT)
                print("[Controller] Received response from ChatGPT for \(id): \(response)")
            }
        }
    }

    // MARK: Result Output

    private func printErrorToChat(_ message: String, as participant: Participant) {
        _messages.putMessage(Message(content: message, isError: true, participant: participant))

        // Send all error messages to Monocle
        sendTextToMonocleInChunks(text: message, isError: true)

        print("[Controller] Error printed: \(message)")
    }

    private func printTypingIndicatorToChat(as participant: Participant) {
        _messages.putMessage(Message(content: "", typingInProgress: true, participant: participant))
    }

    private func printToChat(_ message: String, as participant: Participant) {
        _messages.putMessage(Message(content: message, participant: participant))

        if !participant.isUser {
            // Send AI response to Monocle
            sendTextToMonocleInChunks(text: message, isError: false)
        }
    }

    private func sendTextToMonocleInChunks(text: String, isError: Bool) {
        guard var chunkSize = _monocleBluetooth.maximumDataLength else {
            return
        }

        chunkSize -= 4  // make room for command identifier
        guard chunkSize > 0 else {
            print("[Controller] Internal error: Unusable write length: \(chunkSize)")
            return
        }

        // Split strings into chunks and prepend each one with the correct command
        let command = isError ? "err:" : "res:"
        var idx = 0
        while idx < text.count {
            let end = min(idx + chunkSize, text.count)
            let startIdx = text.index(text.startIndex, offsetBy: idx)
            let endIdx = text.index(text.startIndex, offsetBy: end)
            let chunk = command + text[startIdx..<endIdx]
            _monocleBluetooth.send(text: chunk, on: Self._dataRx)
            idx = end
        }
    }

    // MARK: Debug Audio Playback

    private func setupAudioSession() {
        // Set up the app's audio session
        do {
            try AVAudioSession.sharedInstance().setCategory(.playAndRecord, mode: .default, options: [ .defaultToSpeaker ])
            try AVAudioSession.sharedInstance().setActive(true)
        } catch {
            fatalError("Unable to set up audio session: \(error.localizedDescription)")
        }

        // Set up player
        _audioEngine.attach(_playerNode)
        _audioEngine.connect(_playerNode, to: _audioEngine.mainMixerNode, format: _playbackFormat)
        _audioEngine.prepare()
        do {
            try _audioEngine.start()
        } catch {
            print("[Controller] Error: Unable to start audio engine: \(error.localizedDescription)")
        }

        // Set up converter
        _audioConverter = AVAudioConverter(from: _monocleFormat, to: _playbackFormat)
    }

    private func playReceivedAudio(_ pcmBuffer: AVAudioPCMBuffer) {
        if let audioConverter = _audioConverter {
            var error: NSError?
            var allSamplesReceived = false
            let outputBuffer = AVAudioPCMBuffer(pcmFormat: _playbackFormat, frameCapacity: pcmBuffer.frameLength * 48/8)!
            audioConverter.reset()
            audioConverter.convert(to: outputBuffer, error: &error, withInputFrom: { (inNumPackets: AVAudioPacketCount, outError: UnsafeMutablePointer<AVAudioConverterInputStatus>) -> AVAudioBuffer? in
                if allSamplesReceived {
                    outError.pointee = .noDataNow
                    return nil
                }
                allSamplesReceived = true
                outError.pointee = .haveData
                return pcmBuffer
            })

            print("\(pcmBuffer.frameLength) \(outputBuffer.frameLength)")
            print(_playbackFormat)
            print(_audioEngine.mainMixerNode.outputFormat(forBus: 0))
            print(outputBuffer.format)

            _playerNode.scheduleBuffer(outputBuffer)
            _playerNode.prepare(withFrameCount: outputBuffer.frameLength)
            _playerNode.play()
        }
    }
<<<<<<< HEAD

    // MARK: Nordic DFU Delegates

    public func logWith(_ level: LogLevel, message: String) {
        print("[Controller] DFU: \(message)")
    }

    public func dfuStateDidChange(to state: DFUState) {
        print("[Controller] DFU state changed to: \(state)")
    }

    public func dfuError(_ error: DFUError, didOccurWithMessage message: String) {
        print("[Conroller] DFU error: \(message)")
    }

    public func dfuProgressDidChange(
        for part: Int,
        outOf totalParts: Int,
        to progress: Int,
        currentSpeedBytesPerSecond: Double,
        avgSpeedBytesPerSecond: Double
    ) {
        print("[Controller] DFU progress: part=\(part)/\(totalParts), progress=\(progress)%")
        if case let .performDFU(peripheral: _, rescaleUpdatePercentage: rescaleUpdatePercentage) = _state {
            // If we need to rescale the update percentage (because an FPGA update will follow), we
            // want to go from 0-50%, so just need to divide by 2.
            updateProgressPercent = rescaleUpdatePercentage ? (progress / 2) : progress
        }
    }
=======
>>>>>>> 8029ccf9
}<|MERGE_RESOLUTION|>--- conflicted
+++ resolved
@@ -25,7 +25,7 @@
 //    also look into how we would deal with responses coming across as multiple transfers if we had
 //    an async implementation. Probably need to observe new lines / terminating sequences like '>'.
 //
-
+ 
 import AVFoundation
 import Combine
 import CoreBluetooth
@@ -194,7 +194,6 @@
     private var _playbackFormat = AVAudioFormat(commonFormat: .pcmFormatFloat32, sampleRate: 48000, channels: 1, interleaved: false)!
     private let _monocleFormat = AVAudioFormat(commonFormat: .pcmFormatInt16, sampleRate: 8000, channels: 1, interleaved: false)!
 
-<<<<<<< HEAD
     // MARK: Public State
 
     @Published private(set) var isMonocleConnected = false
@@ -225,9 +224,6 @@
     // MARK: Public Methods
 
     init(settings: Settings, messages: ChatMessageStore) {
-=======
-    init(settings: Settings, bluetooth: BluetoothManager, messages: ChatMessageStore) {
->>>>>>> 8029ccf9
         _settings = settings
         _messages = messages
 
@@ -1108,7 +1104,6 @@
             _playerNode.play()
         }
     }
-<<<<<<< HEAD
 
     // MARK: Nordic DFU Delegates
 
@@ -1138,6 +1133,4 @@
             updateProgressPercent = rescaleUpdatePercentage ? (progress / 2) : progress
         }
     }
-=======
->>>>>>> 8029ccf9
 }